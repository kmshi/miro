# Miro - an RSS based video player application
# Copyright (C) 2005-2008 Participatory Culture Foundation
#
# This program is free software; you can redistribute it and/or modify
# it under the terms of the GNU General Public License as published by
# the Free Software Foundation; either version 2 of the License, or
# (at your option) any later version.
#
# This program is distributed in the hope that it will be useful,
# but WITHOUT ANY WARRANTY; without even the implied warranty of
# MERCHANTABILITY or FITNESS FOR A PARTICULAR PURPOSE.  See the
# GNU General Public License for more details.
#
# You should have received a copy of the GNU General Public License
# along with this program; if not, write to the Free Software
# Foundation, Inc., 51 Franklin St, Fifth Floor, Boston, MA  02110-1301 USA
#
# In addition, as a special exception, the copyright holders give
# permission to link the code of portions of this program with the OpenSSL
# library.
#
# You must obey the GNU General Public License in all respects for all of
# the code used other than OpenSSL. If you modify file(s) with this
# exception, you may extend this exception to your version of the file(s),
# but you are not obligated to do so. If you do not wish to do so, delete
# this exception statement from your version. If you delete this exception
# statement from all source files in the program, then also delete it here.

"""Startup code.

In general, frontends should do the following to handle startup.

    - (optional) call startup.installMoviesGoneHandler()
    - Call startup.initialize()
    - Wait for either the 'startup-success', or 'startup-failure' signal
"""

from miro.gtcache import gettext as _
from string import Template
import logging
import os
import traceback

from miro.clock import clock
from miro import app
from miro import autodler
from miro import config
from miro import database
from miro import databaseupgrade
from miro import downloader
from miro import eventloop
from miro import iconcache
from miro import indexes
from miro import item
from miro import feed
from miro import folder
from miro import guide
from miro import moviedata
from miro import platform
from miro import playlist
from miro import prefs
from miro.platform import resources
from miro import signals
from miro import tabs
from miro import theme
from miro import util
from miro import searchengines
from miro import storedatabase
from miro import views
from miro import opml

class StartupError(Exception):
    def __init__(self, summary, description):
        self.summary = summary
        self.description = description

def startupFunction(func):
    """Decorator for startup functions.  This decorator catches exceptions and
    turns them into startup-failure signals.
    """

    def wrapped(*args, **kwargs):
        try:
            func(*args, **kwargs)
        except StartupError, e:
            signals.system.startupFailure(e.summary, e.description)
        except:
            logging.warn("Unknown startup error: %s", traceback.format_exc())
            signals.system.startupFailure(_("Unknown Error"),
                    _("An unkown error prevented Miro from startup.  Please "
                        "file a bug report at %s") %
                    (config.get(prefs.BUG_REPORT_URL)))
    return wrapped

def setupGlobalFeed(url, *args, **kwargs):
    feedView = views.feeds.filterWithIndex(indexes.feedsByURL, url)
    try:
        if feedView.len() == 0:
            logging.info ("Spawning global feed %s", url)
            # FIXME - variable d never gets used.
            d = feed.Feed(url, *args, **kwargs)
        elif feedView.len() > 1:
            allFeeds = [f for f in feedView]
            for extra in allFeeds[1:]:
                extra.remove()
            signals.system.failed("Too many db objects for %s" % url)
    finally:
        feedView.unlink()


def initialize():
    """Initialize Miro and schedule startup.
    
    This method starts up the config system and eventloop however it doesn't
    complete the startup process.  Instead, that gets scheduled to run in the
    event loop.

    Frontends should call this method, then wait for 1 of 2 system signals.
    "startup-success" is fired once the startup is done and the backend is
    ready to go.  "startup-failure" is fired if something bad happned
    """
    logging.info ("Starting up %s", config.get(prefs.LONG_APP_NAME))
    logging.info ("Version:    %s", config.get(prefs.APP_VERSION))
    logging.info ("Revision:   %s", config.get(prefs.APP_REVISION))
    logging.info ("Builder:    %s", config.get(prefs.BUILD_MACHINE))
    logging.info ("Build Time: %s", config.get(prefs.BUILD_TIME))
    util.print_mem_usage("Pre everything memory check")
    eventloop.connect('thread-started', 
            lambda obj, thread: database.set_thread(thread))
    logging.info ("Starting event loop thread")
    eventloop.startup()
    eventloop.addIdle(finishStartup, "finish startup")

@startupFunction
def finishStartup():
    views.initialize()
    util.print_mem_usage("Pre-database memory check:")
    logging.info ("Restoring database...")
    try:
        database.defaultDatabase.liveStorage = storedatabase.LiveStorage()
    except databaseupgrade.DatabaseTooNewError:
        summary = _("Database too new")
        description = Template(_("""\
You have a database that was saved with a newer version of $shortAppName. \
You must download the latest version of $shortAppName and run that.""")).substitute(shortAppName = config.get(prefs.SHORT_APP_NAME))
        raise StartupError(summary, description)
    database.defaultDatabase.recomputeFilters()

    if moviesDirectoryGone():
        global moviesGoneHandler
        moviesGoneHandler()
    else:
        eventloop.addUrgentCall(finalizeStartup, "finalizing startup")

@startupFunction
def finalizeStartup():
    downloader.startupDownloader()

    util.print_mem_usage("Post-downloader memory check")
    setupGlobalFeeds()
    setupTabs()
    searchengines.createEngines()
    setupGuides()

    # Start the automatic downloader daemon
    logging.info ("Spawning auto downloader...")
    autodler.startDownloader()

    item.reconnectDownloaders()
    feed.expireItems()

    starttime = clock()
    iconcache.clearOrphans()
    logging.timing ("Icon clear: %.3f", clock() - starttime)
    logging.info ("Starting movie data updates")
    moviedata.movieDataUpdater.startThread()

    signals.system.startupSuccess()

def setupGlobalFeeds():
    setupGlobalFeed(u'dtv:manualFeed', initiallyAutoDownloadable=False)
    setupGlobalFeed(u'dtv:singleFeed', initiallyAutoDownloadable=False)
    setupGlobalFeed(u'dtv:search', initiallyAutoDownloadable=False)
    setupGlobalFeed(u'dtv:searchDownloads')
    setupGlobalFeed(u'dtv:directoryfeed')

def setupTabs():
    tabs.reloadStaticTabs()
    try:
        channelTabOrder = util.getSingletonDDBObject(views.channelTabOrder)
    except LookupError:
        logging.info ("Creating channel tab order")
        tabs.TabOrder(u'channel')
    try:
        util.getSingletonDDBObject(views.playlistTabOrder)
    except LookupError:
        logging.info ("Creating playlist tab order")
        tabs.TabOrder(u'playlist')

def moviesDirectoryGone():
    movies_dir = config.get(prefs.MOVIES_DIRECTORY)
    if not movies_dir.endswith(os.path.sep):
        movies_dir += os.path.sep
    try:
        contents = os.listdir(movies_dir)
    except OSError:
        # We can't access the directory.  Seems like it's gone.
        return True
    if contents != []:
        # There's something inside the directory consider it present  (even
        # if all our items are missing.
        return False
    # make sure that we have actually downloaded something into the movies
    # directory. 
    for downloader in views.remoteDownloads:
        if (downloader.isFinished() and
                downloader.getFilename().startswith(movies_dir)):
            return True
    return False

def defaultMoviesGoneHandler():
    summary = _("Video Directory Missing")
    description = _("""
Miro can't find your primary video directory.  This may be because it's \
located on an external drive that is currently disconnected.""")
    signals.system.startupFailure(summary, description)
moviesGoneHandler =  defaultMoviesGoneHandler

def installMoviesGoneHandler(callback):
    """Install a new movies gone handler.  This method handles the annoying
    case where we are trying to start up, but detect that the movies directory
    appears missing.  By default this causes us to fail starting up, but some
    frontends may want to allow the user to continue.  To do that, they must
    call startup.finalizeStartup().
    """

    global moviesGoneHandler
    moviesGoneHandler = callback

def setupGuides():
    _getThemeHistory()

def _getThemeHistory():
    if len(views.themeHistories) > 0:
        return views.themeHistories[0]
    else:
<<<<<<< HEAD
        return theme.ThemeHistory()
=======
        return theme.ThemeHistory()

>>>>>>> 8c5e28f0
<|MERGE_RESOLUTION|>--- conflicted
+++ resolved
@@ -244,9 +244,5 @@
     if len(views.themeHistories) > 0:
         return views.themeHistories[0]
     else:
-<<<<<<< HEAD
         return theme.ThemeHistory()
-=======
-        return theme.ThemeHistory()
-
->>>>>>> 8c5e28f0
+
