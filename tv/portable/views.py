--- conflicted
+++ resolved
@@ -54,7 +54,6 @@
     from miro import playlist
     from miro import searchengines
     from miro import theme
-<<<<<<< HEAD
 
     from miro import indexes
     from miro import filters
@@ -63,16 +62,6 @@
 
     app.db.createIndex(indexes.objectsByClass)
 
-=======
-
-    from miro import indexes
-    from miro import filters
-    from miro import maps
-    from miro import sorts
-
-    app.db.createIndex(indexes.objectsByClass)
-
->>>>>>> 8c5e28f0
     allTabs = app.db.filter(filters.mappableToTab).map(maps.mapToTab)
     allTabs.createIndex(indexes.tabType)
     guideTabs = allTabs.filterWithIndex(indexes.tabType, 'guide') \
