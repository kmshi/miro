--- conflicted
+++ resolved
@@ -1,6 +1,2 @@
-<<<<<<< HEAD
 # This space intentionally left blank
-=======
-# This space intentionally left blank
-pass
->>>>>>> 8c5e28f0
+pass