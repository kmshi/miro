# Miro - an RSS based video player application
# Copyright (C) 2005-2008 Participatory Culture Foundation
#
# This program is free software; you can redistribute it and/or modify
# it under the terms of the GNU General Public License as published by
# the Free Software Foundation; either version 2 of the License, or
# (at your option) any later version.
#
# This program is distributed in the hope that it will be useful,
# but WITHOUT ANY WARRANTY; without even the implied warranty of
# MERCHANTABILITY or FITNESS FOR A PARTICULAR PURPOSE.  See the
# GNU General Public License for more details.
#
# You should have received a copy of the GNU General Public License
# along with this program; if not, write to the Free Software
# Foundation, Inc., 51 Franklin St, Fifth Floor, Boston, MA  02110-1301 USA
<<<<<<< HEAD
=======
#
# In addition, as a special exception, the copyright holders give
# permission to link the code of portions of this program with the OpenSSL
# library.
#
# You must obey the GNU General Public License in all respects for all of
# the code used other than OpenSSL. If you modify file(s) with this
# exception, you may extend this exception to your version of the file(s),
# but you are not obligated to do so. If you do not wish to do so, delete
# this exception statement from your version. If you delete this exception
# statement from all source files in the program, then also delete it here.
>>>>>>> 8c5e28f0

# Returns items that match search
def matchingItems(obj, searchString):
    from miro import search
    if searchString is None:
        return True
    searchString = searchString.lower()
    title = obj.getTitle() or ''
    desc = obj.getRawDescription() or ''
    if search.match (searchString, [title.lower(), desc.lower()]):
        return True
    if not obj.isContainerItem:
        parent = obj.getParent()
        if parent != obj:
            return matchingItems (parent, searchString)
    return False

def downloadingItems(obj):
    return obj.getState() == 'downloading'

def downloadingOrPausedItems(obj):
    return obj.getState() in ('downloading', 'paused')

def unwatchedItems(obj):
    return obj.getState() == 'newly-downloaded' and not obj.isNonVideoFile()

def expiringItems(obj):
    return obj.getState() == 'expiring' and not obj.isNonVideoFile()

def watchableItems(obj):
    return (obj.isDownloaded() and not obj.isNonVideoFile() and 
            not obj.isContainerItem)

def autoUploadingDownloaders(obj):
    return obj.getState() == 'uploading' and not obj.manualUpload

def notDeleted(obj):
    from miro import item
    return not (isinstance (obj, item.FileItem) and obj.deleted)

newMemory = {}
newlyDownloadedMemory = {}
newMemoryFor = None

def switchNewItemsChannel(newChannel):
    """The newItems() filter normally remembers which items were unwatched.
    This way items don't leave the new section while the user is viewing a
    channel.  This method takes care of resetting the memory when the user
    switches channels.  Call it before using the newItems() filter.
    newChannel should be the channel/channel folder object that's being
    displayed.
    """
    global newMemoryFor, newMemory, newlyDownloadedMemory
    if newMemoryFor != newChannel:
        newMemory.clear()
        newlyDownloadedMemory.clear()
        newMemoryFor = newChannel


# This is "new" for the channel template
def newItems(obj):
    try:
        rv = newMemory[obj.getID()]
    except KeyError:
        rv = not obj.getViewed()
        newMemory[obj.getID()] = rv
    return rv

def newWatchableItems(obj):
    if not obj.isDownloaded() or obj.isNonVideoFile():
        return False
    try:
        rv = newlyDownloadedMemory[obj.getID()]
    except KeyError:
        rv = (obj.getState() == u"newly-downloaded")
        newlyDownloadedMemory[obj.getID()] = rv
    return rv

# Return True if a tab should be shown for obj in the frontend. The filter
# used on the database to get the list of tabs.
def mappableToTab(obj):
    from miro import tabs
    from miro import feed
    from miro import folder
    from miro import playlist
    from miro import guide
    return ((isinstance(obj, feed.Feed) and obj.isVisible()) or
            obj.__class__ in (tabs.StaticTab,
                folder.ChannelFolder, playlist.SavedPlaylist,
                folder.PlaylistFolder, guide.ChannelGuide))

def autoDownloads(item):
    return item.getAutoDownloaded() and downloadingOrPausedItems(item)

def manualDownloads(item):
    return not item.getAutoDownloaded() and not item.isPendingManualDownload() and item.getState() == 'downloading'

def uniqueItems(item):
    try:
        return item.downloader.itemList[0] == item
    except:
        return True<|MERGE_RESOLUTION|>--- conflicted
+++ resolved
@@ -14,8 +14,6 @@
 # You should have received a copy of the GNU General Public License
 # along with this program; if not, write to the Free Software
 # Foundation, Inc., 51 Franklin St, Fifth Floor, Boston, MA  02110-1301 USA
-<<<<<<< HEAD
-=======
 #
 # In addition, as a special exception, the copyright holders give
 # permission to link the code of portions of this program with the OpenSSL
@@ -27,7 +25,6 @@
 # but you are not obligated to do so. If you do not wish to do so, delete
 # this exception statement from your version. If you delete this exception
 # statement from all source files in the program, then also delete it here.
->>>>>>> 8c5e28f0
 
 # Returns items that match search
 def matchingItems(obj, searchString):
