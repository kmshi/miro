--- conflicted
+++ resolved
@@ -1,41 +1,3 @@
-<<<<<<< HEAD
-/*
- * Miro - an RSS based video player application
- * Copyright (C) 2005-2007 Participatory Culture Foundation
- *
- * This program is free software; you can redistribute it and/or modify
- * it under the terms of the GNU General Public License as published by
- * the Free Software Foundation; either version 2 of the License, or
- * (at your option) any later version.
- *
- * This program is distributed in the hope that it will be useful,
- * but WITHOUT ANY WARRANTY; without even the implied warranty of
- * MERCHANTABILITY or FITNESS FOR A PARTICULAR PURPOSE.  See the
- * GNU General Public License for more details.
- *
- * You should have received a copy of the GNU General Public License
- * along with this program; if not, write to the Free Software
- * Foundation, Inc., 51 Franklin St, Fifth Floor, Boston, MA  02110-1301 USA
-*/
-
-#include "nsISupports.idl"
-#include "nsIDOMDocument.idl"
-
-interface nsIDOMWindow;
-
-[scriptable, uuid(645F3B3D-E5E2-45c5-BE61-6176888DE9A3)]
-interface pcfIDTVMinimize : nsISupports
-{
-  void initialize();
-  void minimizeOrRestore();
-  void delTrayIcon();
-  void updateIcon();
-  boolean isMinimized();
-  void registerMainWindowProc(in nsIDOMWindow window);
-  void contextMenuHack();
-  void contextMenuHack2();
-};
-=======
 /*
 # Miro - an RSS based video player application
 # Copyright (C) 2005-2008 Participatory Culture Foundation
@@ -82,5 +44,4 @@
   void registerMainWindowProc(in nsIDOMWindow window);
   void contextMenuHack();
   void contextMenuHack2();
-};
->>>>>>> 8c5e28f0
+};