--- conflicted
+++ resolved
@@ -41,11 +41,7 @@
 from miro import feed
 from miro import app
 from miro.platform import clipboard
-<<<<<<< HEAD
-import urlcallbacks
-=======
 from miro.frontend_implementation import urlcallbacks
->>>>>>> 8c5e28f0
 from miro.trapcall import trapCall
 
 currentId = 1
