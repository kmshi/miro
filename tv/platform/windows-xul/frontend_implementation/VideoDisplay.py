# Miro - an RSS based video player application
# Copyright (C) 2005-2008 Participatory Culture Foundation
#
# This program is free software; you can redistribute it and/or modify
# it under the terms of the GNU General Public License as published by
# the Free Software Foundation; either version 2 of the License, or
# (at your option) any later version.
#
# This program is distributed in the hope that it will be useful,
# but WITHOUT ANY WARRANTY; without even the implied warranty of
# MERCHANTABILITY or FITNESS FOR A PARTICULAR PURPOSE.  See the
# GNU General Public License for more details.
#
# You should have received a copy of the GNU General Public License
# along with this program; if not, write to the Free Software
# Foundation, Inc., 51 Franklin St, Fifth Floor, Boston, MA  02110-1301 USA
#
# In addition, as a special exception, the copyright holders give
# permission to link the code of portions of this program with the OpenSSL
# library.
#
# You must obey the GNU General Public License in all respects for all of
# the code used other than OpenSSL. If you modify file(s) with this
# exception, you may extend this exception to your version of the file(s),
# but you are not obligated to do so. If you do not wish to do so, delete
# this exception statement from your version. If you delete this exception
# statement from all source files in the program, then also delete it here.

import os
import logging
<<<<<<< HEAD

from miro import app
from miro import util
from miro import config
from miro import prefs
from miro.download_utils import nextFreeFilename
from miro.frontends.html.displaybase import VideoDisplayBase
from miro.playbackcontroller import PlaybackControllerBase
from miro.platform import pyxpcomcalls

=======
>>>>>>> 8c5e28f0
from threading import Lock
import time

from miro import app
from miro import util
from miro import config
from miro import prefs
from miro.download_utils import nextFreeFilename
from miro.frontends.html.displaybase import VideoDisplayBase
from miro.playbackcontroller import PlaybackControllerBase
from miro.platform import pyxpcomcalls

selectItemLock = Lock()

###############################################################################
#### The Playback Controller                                               ####
###############################################################################

class PlaybackController (PlaybackControllerBase):
    
    def playItemExternally(self, itemID):
        item = PlaybackControllerBase.playItemExternally(self, itemID)
        # now play this item externally
        moviePath = ""
        try:
            moviePath = os.path.normpath(item.getVideoFilename())
            os.startfile(moviePath)
        except:
            print "DTV: movie %s could not be externally opened" % moviePath

###############################################################################
#### Right-hand pane video display                                         ####
###############################################################################

class VideoDisplay (VideoDisplayBase):
    "Video player shown in a MainFrame's right-hand pane."

    def initRenderers(self):
        self.renderers.append(VLCRenderer())

    def setRendererAndCallback(self, anItem, internal, external):
        #Always use VLC
        renderer = self.renderers[0]
        self.setExternal(False)
        self.selectItem(anItem, renderer)
        internal()

    def setArea(self, area):
        # we hardcode the videodisplay's area to be mainDisplayVideo
        pass
    def removedFromArea(self):
        # don't care about this either
        pass

    def goFullScreen(self):
        return app.vlcRenderer.goFullscreen(url)

    def exitFullScreen(self):
        return app.vlcRenderer.exitFullScreen(url)

    def setVolume(self, volume, moveSlider=True): 
        VideoDisplayBase.setVolume(self, volume)
        app.vlcRenderer.setVolume(self.volume)
        if moveSlider:
            app.jsBridge.positionVolumeSlider(self.volume)

    def fillMovieData (self, filename, movie_data, callback):
        print "fillMovieData (%s)" % (filename,)
#        dir = os.path.join (config.get(prefs.ICON_CACHE_DIRECTORY), "extracted")
#        try:
#            os.makedirs(dir)
#        except:
#            pass
#        screenshot = os.path.join (dir, os.path.basename(filename) + ".png")

#        movie_data["screenshot"] = nextFreeFilename(screenshot)
        movie_data["screenshot"] = u""

        self.movie_data = movie_data
        self.callback = callback

#       Uncomment this to enable duration extraction

#         print "Calling renderer"
        app.vlcRenderer.extractMovieData (filename, movie_data["screenshot"]);
#         print "renderer returned"

    def extractFinish (self, duration, screenshot_success):
        print "extractFinish (%d, %s)" % (duration, screenshot_success)
        self.movie_data["duration"] = int (duration)
        if screenshot_success:
            self.movie_data["screenshot"] = u""
#            if self.movie_data["screenshot"] and not os.path.exists(self.movie_data["screenshot"]):
#                self.movie_data["screenshot"] = u""
        else:
            self.movie_data["screenshot"] = None
        self.callback()

# This is a major hack to avoid VLC crashes by giving it time to
# process each stop or play command. --NN
def lockAndPlay(func):
    def locked(*args, **kwargs):
        global selectItemLock
        selectItemLock.acquire()
        try:
            ret = func(*args, **kwargs)
            time.sleep(1)
            return ret
        finally:
            selectItemLock.release()
    return locked

class VLCRenderer:
    """The VLC renderer is very thin wrapper around the xine-renderer xpcom
    component. 
    """

    def canPlayFile(self, filename, callback):        
        logging.warn("VLCRenderer.canPlayfile() always returns True")
        callback(True)

    def selectItem(self, anItem):
        self.selectFile (anItem.getVideoFilename())

    @lockAndPlay
    def selectFile(self, filename):
        url = util.absolutePathToFileURL(filename)
        return app.vlcRenderer.selectURL(url)
    def setVolume(self, volume): 
        return app.vlcRenderer.setVolume(volume)
    @lockAndPlay
    def reset(self): 
        return app.vlcRenderer.reset()
    @lockAndPlay
    def play(self): 
        return app.vlcRenderer.play()
    def pause(self): 
        return app.vlcRenderer.pause()
    @lockAndPlay
    def stop(self): 
        return app.vlcRenderer.stop()
    def goToBeginningOfMovie(self): 
        return app.vlcRenderer.goToBeginningOfMovie()
    def getDuration(self, callback):
        c = pyxpcomcalls.XPCOMifyCallback(callback)
        app.vlcRenderer.getDuration(c)
    def getCurrentTime(self, callback):
        c = pyxpcomcalls.XPCOMifyCallback(callback)
        app.vlcRenderer.getCurrentTime(c)
    def setCurrentTime(self, time): 
        return app.vlcRenderer.setCurrentTime(time)
    @lockAndPlay
    def playFromTime(self, time):
        return app.vlcRenderer.playFromTime(time)
    def getRate(self, callback): 
        app.vlcRenderer.getRate(callback)
    def setRate(self, rate): 
        return app.vlcRenderer.setRate(rate)

    def movieDataProgramInfo(self, videoPath, thumbnailPath):
        # We don't use the app name here, so custom
        # named versions can use the same code --NN
        moviedata_util_filename = "Miro_MovieData.exe"
        cmdLine = [moviedata_util_filename, videoPath, thumbnailPath]
        return cmdLine, None


###############################################################################
###############################################################################<|MERGE_RESOLUTION|>--- conflicted
+++ resolved
@@ -28,19 +28,6 @@
 
 import os
 import logging
-<<<<<<< HEAD
-
-from miro import app
-from miro import util
-from miro import config
-from miro import prefs
-from miro.download_utils import nextFreeFilename
-from miro.frontends.html.displaybase import VideoDisplayBase
-from miro.playbackcontroller import PlaybackControllerBase
-from miro.platform import pyxpcomcalls
-
-=======
->>>>>>> 8c5e28f0
 from threading import Lock
 import time
 
