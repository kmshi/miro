<<<<<<< HEAD
<?xml version="1.0"?>
<?xml-stylesheet href="chrome://global/skin" type="text/css"?>
<?xml-stylesheet href="main.css" type="text/css"?>

<!DOCTYPE window SYSTEM "chrome://dtv/locale/password.dtd">
<dialog id="democracy-password-dialog"
	xmlns="http://www.mozilla.org/keymaster/gatekeeper/there.is.only.xul"
	xmlns:html="http://www.w3.org/1999/xhtml"
        title="&password.title;"
        ondialogaccept="onaccept();"
        ondialogcancel="oncancel();"
        onload="updateLabel()"
        buttons="accept,cancel">
        <script src="chrome://dtv/content/xulhelper.js"/>
    <script type="text/javascript">
function updateLabel() {
  var label = document.getElementById("label1");
  label.setAttribute("value", window.arguments[0]["text"]);
}

var pybridge = makeService("@participatoryculture.org/dtv/pybridge;1",Components.interfaces.pcfIDTVPyBridge, false);
function onaccept() {
  pybridge.handleHTTPAuthDialog(window.arguments[0]['id'], 0,
        document.getElementById('username').value,
        document.getElementById('password').value);
}
function oncancel() {
  pybridge.handleHTTPAuthDialog(window.arguments[0]['id'], 1,
        document.getElementById('username').value,
        document.getElementById('password').value);
}
    </script>
   <label id="label1" value="&password.prompt;" />
    <label control="username" value="&password.username;" />
    <textbox id="username"/>
    <label control="password" value="&password.password;" />
    <textbox id="password" type="password"/>

</dialog>
=======
<?xml version="1.0"?>
<?xml-stylesheet href="chrome://global/skin" type="text/css"?>
<?xml-stylesheet href="main.css" type="text/css"?>

<!DOCTYPE window SYSTEM "chrome://dtv/locale/password.dtd">
<dialog id="democracy-password-dialog"
	xmlns="http://www.mozilla.org/keymaster/gatekeeper/there.is.only.xul"
	xmlns:html="http://www.w3.org/1999/xhtml"
        title="&password.title;"
        ondialogaccept="onaccept();"
        ondialogcancel="oncancel();"
        onload="updateLabel()"
        buttons="accept,cancel">
        <script src="chrome://dtv/content/xulhelper.js"/>
    <script type="text/javascript">
function updateLabel() {
  var label = document.getElementById("label1");
  label.setAttribute("value", window.arguments[0]["text"]);
}

var pybridge = makeService("@participatoryculture.org/dtv/pybridge;1",Components.interfaces.pcfIDTVPyBridge, false);
function onaccept() {
  pybridge.handleHTTPAuthDialog(window.arguments[0]['id'], 0,
        document.getElementById('username').value,
        document.getElementById('password').value);
}
function oncancel() {
  pybridge.handleHTTPAuthDialog(window.arguments[0]['id'], 1,
        document.getElementById('username').value,
        document.getElementById('password').value);
}
    </script>
   <label id="label1" value="&password.prompt;" />
    <label control="username" value="&password.username;" />
    <textbox id="username"/>
    <label control="password" value="&password.password;" />
    <textbox id="password" type="password"/>

</dialog>
>>>>>>> 8c5e28f0
<|MERGE_RESOLUTION|>--- conflicted
+++ resolved
@@ -1,4 +1,3 @@
-<<<<<<< HEAD
 <?xml version="1.0"?>
 <?xml-stylesheet href="chrome://global/skin" type="text/css"?>
 <?xml-stylesheet href="main.css" type="text/css"?>
@@ -37,45 +36,4 @@
     <label control="password" value="&password.password;" />
     <textbox id="password" type="password"/>
 
-</dialog>
-=======
-<?xml version="1.0"?>
-<?xml-stylesheet href="chrome://global/skin" type="text/css"?>
-<?xml-stylesheet href="main.css" type="text/css"?>
-
-<!DOCTYPE window SYSTEM "chrome://dtv/locale/password.dtd">
-<dialog id="democracy-password-dialog"
-	xmlns="http://www.mozilla.org/keymaster/gatekeeper/there.is.only.xul"
-	xmlns:html="http://www.w3.org/1999/xhtml"
-        title="&password.title;"
-        ondialogaccept="onaccept();"
-        ondialogcancel="oncancel();"
-        onload="updateLabel()"
-        buttons="accept,cancel">
-        <script src="chrome://dtv/content/xulhelper.js"/>
-    <script type="text/javascript">
-function updateLabel() {
-  var label = document.getElementById("label1");
-  label.setAttribute("value", window.arguments[0]["text"]);
-}
-
-var pybridge = makeService("@participatoryculture.org/dtv/pybridge;1",Components.interfaces.pcfIDTVPyBridge, false);
-function onaccept() {
-  pybridge.handleHTTPAuthDialog(window.arguments[0]['id'], 0,
-        document.getElementById('username').value,
-        document.getElementById('password').value);
-}
-function oncancel() {
-  pybridge.handleHTTPAuthDialog(window.arguments[0]['id'], 1,
-        document.getElementById('username').value,
-        document.getElementById('password').value);
-}
-    </script>
-   <label id="label1" value="&password.prompt;" />
-    <label control="username" value="&password.username;" />
-    <textbox id="username"/>
-    <label control="password" value="&password.password;" />
-    <textbox id="password" type="password"/>
-
-</dialog>
->>>>>>> 8c5e28f0
+</dialog>