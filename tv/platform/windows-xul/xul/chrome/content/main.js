--- conflicted
+++ resolved
@@ -1,10 +1,6 @@
 /*
 # Miro - an RSS based video player application
-<<<<<<< HEAD
-# Copyright (C) 2005-2007 Participatory Culture Foundation
-=======
 # Copyright (C) 2005-2008 Participatory Culture Foundation
->>>>>>> 8c5e28f0
 #
 # This program is free software; you can redistribute it and/or modify
 # it under the terms of the GNU General Public License as published by
@@ -19,8 +15,6 @@
 # You should have received a copy of the GNU General Public License
 # along with this program; if not, write to the Free Software
 # Foundation, Inc., 51 Franklin St, Fifth Floor, Boston, MA  02110-1301 USA
-<<<<<<< HEAD
-=======
 #
 # In addition, as a special exception, the copyright holders give
 # permission to link the code of portions of this program with the OpenSSL
@@ -32,7 +26,6 @@
 # but you are not obligated to do so. If you do not wish to do so, delete
 # this exception statement from your version. If you delete this exception
 # statement from all source files in the program, then also delete it here.
->>>>>>> 8c5e28f0
 */
 
 /*****************************************************************************
@@ -46,30 +39,6 @@
 
 window.maximized = false;
 
-<<<<<<< HEAD
-function quitObserver()
-{
-  this.register();
-}
-
-quitObserver.prototype = {
-  observe: function(subject, topic, data) {
-    pybridge.onShutdown();
-  },
-  register: function() {
-    var observerService = Components.classes["@mozilla.org/observer-service;1"]
-                          .getService(Components.interfaces.nsIObserverService);
-    observerService.addObserver(this, "quit-application", false);
-  },
-  unregister: function() {
-    var observerService = Components.classes["@mozilla.org/observer-service;1"]
-                            .getService(Components.interfaces.nsIObserverService);
-    observerService.removeObserver(this, "quit-application");
-  }
-}
-
-=======
->>>>>>> 8c5e28f0
 function getPageCoords (element) {
   var coords = {x : 0, y : 0};
   while (element) {
@@ -226,11 +195,7 @@
 
     // Start watching for application exit.
     // NEEDS: should this move out of onLoad() and be global?
-<<<<<<< HEAD
-    var qo = new quitObserver();
-=======
     var qo = makeComp("@participatoryculture.org/dtv/quitobserver;1",Components.interfaces.nsIObserver, false);
->>>>>>> 8c5e28f0
 
     // Initialize the minimizer class
     minimizer.initialize();
@@ -497,8 +462,4 @@
 
 function onSearchBoxBlur() {
   searchBoxFocused = false;
-<<<<<<< HEAD
-}
-=======
-}
->>>>>>> 8c5e28f0
+}
