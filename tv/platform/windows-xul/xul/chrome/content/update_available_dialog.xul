<<<<<<< HEAD
<?xml version="1.0"?>
<?xml-stylesheet href="chrome://global/skin" type="text/css"?>
<?xml-stylesheet href="main.css" type="text/css"?>
<!DOCTYPE window SYSTEM "chrome://dtv/locale/update_available.dtd">
<dialog id="democracy-dialog"
	xmlns="http://www.mozilla.org/keymaster/gatekeeper/there.is.only.xul"
	xmlns:html="http://www.w3.org/1999/xhtml"
        title=""
        maxwidth="600"
        buttons="accept,cancel"
        ondialogaccept="onaccept();"
        ondialogcancel="oncancel();"
        onload="onload()">
<script src="chrome://dtv/content/xulhelper.js" />
    <script type="text/javascript">
var pybridge = makeService("@participatoryculture.org/dtv/pybridge;1",Components.interfaces.pcfIDTVPyBridge, false);
var jsbridge = makeService("@participatoryculture.org/dtv/jsbridge;1",Components.interfaces.pcfIDTVJSBridge, false);

function onload() {
  var args = window.arguments[0];
  var description = document.getElementById("description");
  description.appendChild(document.createTextNode(args["description"]));
  var dialog = document.getElementById("democracy-dialog");
  document.title = args['title'];
  dialog.getButton('accept').label = args['defaultLabel'];
  dialog.getButton('cancel').label = args['otherLabel'];

  var browser = document.getElementById('release-notes-browser');
  var releaseNotesDocument = browser.contentDocument;
  var urlMatch = /\s*(https?:\/\/\S+)\s*$/.exec(args['releaseNotes']);
  if(urlMatch) {
    releaseNotesDocument.location = urlMatch[1];
  } else {
    var releaseNotes = jsbridge.createNode(releaseNotesDocument, 
          args['releaseNotes']);
    releaseNotesDocument.body.insertBefore(releaseNotes, null);
  }
}

function onaccept() {
  pybridge.handleSimpleDialog(window.arguments[0]['id'], 0);
}
function oncancel() {
  pybridge.handleSimpleDialog(window.arguments[0]['id'], 1);
}
   </script>
   <description id="description" />
   <separator />
   <browser id="release-notes-browser" src="" type="content" flex="1"
           height="200" />
</dialog>
=======
<?xml version="1.0"?>
<?xml-stylesheet href="chrome://global/skin" type="text/css"?>
<?xml-stylesheet href="main.css" type="text/css"?>
<!DOCTYPE window SYSTEM "chrome://dtv/locale/update_available.dtd">
<dialog id="democracy-dialog"
	xmlns="http://www.mozilla.org/keymaster/gatekeeper/there.is.only.xul"
	xmlns:html="http://www.w3.org/1999/xhtml"
        title=""
        maxwidth="600"
        buttons="accept,cancel"
        ondialogaccept="onaccept();"
        ondialogcancel="oncancel();"
        onload="onload()">
<script src="chrome://dtv/content/xulhelper.js" />
    <script type="text/javascript">
var pybridge = makeService("@participatoryculture.org/dtv/pybridge;1",Components.interfaces.pcfIDTVPyBridge, false);
var jsbridge = makeService("@participatoryculture.org/dtv/jsbridge;1",Components.interfaces.pcfIDTVJSBridge, false);

function onload() {
  var args = window.arguments[0];
  var description = document.getElementById("description");
  description.appendChild(document.createTextNode(args["description"]));
  var dialog = document.getElementById("democracy-dialog");
  document.title = args['title'];
  dialog.getButton('accept').label = args['defaultLabel'];
  dialog.getButton('cancel').label = args['otherLabel'];

  var browser = document.getElementById('release-notes-browser');
  var releaseNotesDocument = browser.contentDocument;
  var urlMatch = /\s*(https?:\/\/\S+)\s*$/.exec(args['releaseNotes']);
  if(urlMatch) {
    releaseNotesDocument.location = urlMatch[1];
  } else {
    var releaseNotes = jsbridge.createNode(releaseNotesDocument, 
          args['releaseNotes']);
    releaseNotesDocument.body.insertBefore(releaseNotes, null);
  }
}

function onaccept() {
  pybridge.handleSimpleDialog(window.arguments[0]['id'], 0);
}
function oncancel() {
  pybridge.handleSimpleDialog(window.arguments[0]['id'], 1);
}
   </script>
   <description id="description" />
   <separator />
   <browser id="release-notes-browser" src="" type="content" flex="1"
           height="200" />
</dialog>
>>>>>>> 8c5e28f0
<|MERGE_RESOLUTION|>--- conflicted
+++ resolved
@@ -1,4 +1,3 @@
-<<<<<<< HEAD
 <?xml version="1.0"?>
 <?xml-stylesheet href="chrome://global/skin" type="text/css"?>
 <?xml-stylesheet href="main.css" type="text/css"?>
@@ -49,57 +48,4 @@
    <separator />
    <browser id="release-notes-browser" src="" type="content" flex="1"
            height="200" />
-</dialog>
-=======
-<?xml version="1.0"?>
-<?xml-stylesheet href="chrome://global/skin" type="text/css"?>
-<?xml-stylesheet href="main.css" type="text/css"?>
-<!DOCTYPE window SYSTEM "chrome://dtv/locale/update_available.dtd">
-<dialog id="democracy-dialog"
-	xmlns="http://www.mozilla.org/keymaster/gatekeeper/there.is.only.xul"
-	xmlns:html="http://www.w3.org/1999/xhtml"
-        title=""
-        maxwidth="600"
-        buttons="accept,cancel"
-        ondialogaccept="onaccept();"
-        ondialogcancel="oncancel();"
-        onload="onload()">
-<script src="chrome://dtv/content/xulhelper.js" />
-    <script type="text/javascript">
-var pybridge = makeService("@participatoryculture.org/dtv/pybridge;1",Components.interfaces.pcfIDTVPyBridge, false);
-var jsbridge = makeService("@participatoryculture.org/dtv/jsbridge;1",Components.interfaces.pcfIDTVJSBridge, false);
-
-function onload() {
-  var args = window.arguments[0];
-  var description = document.getElementById("description");
-  description.appendChild(document.createTextNode(args["description"]));
-  var dialog = document.getElementById("democracy-dialog");
-  document.title = args['title'];
-  dialog.getButton('accept').label = args['defaultLabel'];
-  dialog.getButton('cancel').label = args['otherLabel'];
-
-  var browser = document.getElementById('release-notes-browser');
-  var releaseNotesDocument = browser.contentDocument;
-  var urlMatch = /\s*(https?:\/\/\S+)\s*$/.exec(args['releaseNotes']);
-  if(urlMatch) {
-    releaseNotesDocument.location = urlMatch[1];
-  } else {
-    var releaseNotes = jsbridge.createNode(releaseNotesDocument, 
-          args['releaseNotes']);
-    releaseNotesDocument.body.insertBefore(releaseNotes, null);
-  }
-}
-
-function onaccept() {
-  pybridge.handleSimpleDialog(window.arguments[0]['id'], 0);
-}
-function oncancel() {
-  pybridge.handleSimpleDialog(window.arguments[0]['id'], 1);
-}
-   </script>
-   <description id="description" />
-   <separator />
-   <browser id="release-notes-browser" src="" type="content" flex="1"
-           height="200" />
-</dialog>
->>>>>>> 8c5e28f0
+</dialog>