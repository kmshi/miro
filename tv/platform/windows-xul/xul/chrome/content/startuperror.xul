<<<<<<< HEAD
<?xml version="1.0"?>
<?xml-stylesheet href="chrome://global/skin" type="text/css"?>
<?xml-stylesheet href="main.css" type="text/css"?>

<!DOCTYPE window SYSTEM "chrome://dtv/locale/bugreport.dtd">
<dialog id="main"
	xmlns="http://www.mozilla.org/keymaster/gatekeeper/there.is.only.xul"
	xmlns:html="http://www.w3.org/1999/xhtml"
        title="&bugreport.title;"
        onload="updateLabelStartupError()"
        buttons="accept">
    <script src="chrome://dtv/content/xulhelper.js"/>
    <script src="chrome://dtv/content/bugreport.js"/>

    <description id="label1" class="header" width="250">
        &bugreport.pleasehelpus;
          <button label="&bugreport.copytoclipboard;" oncommand="copyLogToClipboard();" />
        <button label="&bugreport.openbugtracker;" oncommand="openBugReportWindow();" />
    </description>
  <description id="label2" width="250">
    &bugreport.pleaserestart;
  </description>

  <textbox id="log" value="" class="monospace"
           multiline="true" readonly="true" rows="8" cols="80"/>

</dialog>
=======
<?xml version="1.0"?>
<?xml-stylesheet href="chrome://global/skin" type="text/css"?>
<?xml-stylesheet href="main.css" type="text/css"?>

<!DOCTYPE window SYSTEM "chrome://dtv/locale/bugreport.dtd">
<dialog id="main"
	xmlns="http://www.mozilla.org/keymaster/gatekeeper/there.is.only.xul"
	xmlns:html="http://www.w3.org/1999/xhtml"
        title="&bugreport.title;"
        onload="updateLabelStartupError()"
        buttons="accept">
    <script src="chrome://dtv/content/xulhelper.js"/>
    <script src="chrome://dtv/content/bugreport.js"/>

    <description id="label1" class="header" width="250">
        &bugreport.pleasehelpus;
          <button label="&bugreport.copytoclipboard;" oncommand="copyLogToClipboard();" />
        <button label="&bugreport.openbugtracker;" oncommand="openBugReportWindow();" />
    </description>
  <description id="label2" width="250">
    &bugreport.pleaserestart;
  </description>

  <textbox id="log" value="" class="monospace"
           multiline="true" readonly="true" rows="8" cols="80"/>

</dialog>
>>>>>>> 8c5e28f0
<|MERGE_RESOLUTION|>--- conflicted
+++ resolved
@@ -1,4 +1,3 @@
-<<<<<<< HEAD
 <?xml version="1.0"?>
 <?xml-stylesheet href="chrome://global/skin" type="text/css"?>
 <?xml-stylesheet href="main.css" type="text/css"?>
@@ -25,33 +24,4 @@
   <textbox id="log" value="" class="monospace"
            multiline="true" readonly="true" rows="8" cols="80"/>
 
-</dialog>
-=======
-<?xml version="1.0"?>
-<?xml-stylesheet href="chrome://global/skin" type="text/css"?>
-<?xml-stylesheet href="main.css" type="text/css"?>
-
-<!DOCTYPE window SYSTEM "chrome://dtv/locale/bugreport.dtd">
-<dialog id="main"
-	xmlns="http://www.mozilla.org/keymaster/gatekeeper/there.is.only.xul"
-	xmlns:html="http://www.w3.org/1999/xhtml"
-        title="&bugreport.title;"
-        onload="updateLabelStartupError()"
-        buttons="accept">
-    <script src="chrome://dtv/content/xulhelper.js"/>
-    <script src="chrome://dtv/content/bugreport.js"/>
-
-    <description id="label1" class="header" width="250">
-        &bugreport.pleasehelpus;
-          <button label="&bugreport.copytoclipboard;" oncommand="copyLogToClipboard();" />
-        <button label="&bugreport.openbugtracker;" oncommand="openBugReportWindow();" />
-    </description>
-  <description id="label2" width="250">
-    &bugreport.pleaserestart;
-  </description>
-
-  <textbox id="log" value="" class="monospace"
-           multiline="true" readonly="true" rows="8" cols="80"/>
-
-</dialog>
->>>>>>> 8c5e28f0
+</dialog>