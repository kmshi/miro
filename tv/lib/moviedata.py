--- conflicted
+++ resolved
@@ -139,13 +139,8 @@
                 if self.in_shutdown:
                     break
                 signals.system.failed_exn("When parsing mutagen metadata")
-<<<<<<< HEAD
             if duration > -1 and mime_mediatype is not "video":
                 mediatype = mdi.item.file_type or mime_mediatype or "audio"
-=======
-            if duration > -1:
-                mediatype = mdi.item.file_type or "audio"
->>>>>>> 7ddb0f2e
                 screenshot = mdi.item.screenshot or FilenameType("")
                 logging.debug("moviedata: %s %s", duration, mediatype)
 
@@ -222,12 +217,8 @@
             return (-1, {})
 
         try:
-<<<<<<< HEAD
             muta = mutagen.File(item.filename)
             meta = muta.__dict__
-=======
-            meta = mutagen.File(filename).__dict__
->>>>>>> 7ddb0f2e
         except (AttributeError, IOError):
             return (mediatype, duration, data)
 
