<<<<<<< HEAD
=======
miro (1.1.2-0pcf1) feisty; urgency=low

  * Fixed bug 9523 - added exception for distributing GPL code that links
    with openssl
  * Adjusted packaging version tags so it's clearer which debs we packaged

 -- Will Guaraldi <will.guaraldi@pculture.org>  Thu, 07 Feb 2008 21:40:56 -0500

>>>>>>> 8c5e28f0
miro (1.1.1-2) feisty; urgency=low

  * Bug fix for #9486.

 -- Will Guaraldi <will.guaraldi@pculture.org>  Mon, 21 Jan 2008 20:43:02 -0500

miro (1.1-1) feisty; urgency=low

  * Adjustments to packaging: using pbuilder now.
  * New upstream release.
    + Switched from BitTorrent to libtorrent.
    + Fixed bug #9373 (Debian bug #453406).
    + Bunch of bug fixes.

 -- Will Guaraldi <will.guaraldi@pculture.org>  Fri, 11 Jan 2008 11:52:28 -0500

miro (1.0-2) feisty; urgency=low

  * Fixed dependency on miro-data package.

 -- Will Guaraldi <will.guaraldi@pculture.org>  Wed, 14 Nov 2007 10:29:45 -0500

miro (1.0-1ubuntupcf) feisty; urgency=low

  * New Upstream release.

 -- Will Guaraldi <will.guaraldi@pculture.org>  Tue, 13 Nov 2007 11:57:07 -0500

miro (0.9.9.9-1ubuntupcf) feisty; urgency=low

  * New Upstream release.

 -- Will Guaraldi <will.guaraldi@pculture.org>  Wed, 31 Oct 2007 12:50:04 -0400

miro (0.9.9.9-rc0-1ubuntupcf) feisty; urgency=low

  * New Upstream release.

 -- Ben Dean-Kawamura <ben.dean.kawamura@gmail.com>  Mon, 22 Oct 2007 12:32:14 -0400

miro (0.9.9.1-1ubuntupcf) feisty; urgency=low

  * New Upstream release.

 -- Ben Dean-Kawamura <ben.dean.kawamura@gmail.com>  Wed, 05 Sep 2007 13:47:39 -0400

miro (0.9.9-1ubuntupcf) feisty; urgency=low

  * New Upstream release.

 -- Ben Dean-Kawamura <ben.dean.kawamura@gmail.com>  Tue, 04 Sep 2007 01:43:30 -0400

miro (0.9.8.2-1ubuntupcf) feisty; urgency=low

  * New Upstream release.
  * Fixed xine crash.

 -- Ben Dean-Kawamura <ben.dean.kawamura@gmail.com>  Thu, 02 Aug 2007 15:21:21 -0400

miro (0.9.8-3ubuntupcf) dapper; urgency=low

  * Even newer movies directory patch.

 -- Chris Lahey <clahey@clahey.net>  Thu, 19 Jul 2007 17:15:07 -0400

miro (0.9.8-2ubuntupcf) dapper; urgency=low

  * New movies directory patch.

 -- Chris Lahey <clahey@clahey.net>  Thu, 19 Jul 2007 17:15:07 -0400

miro (0.9.8-2ubuntupcf) feisty; urgency=low

  * Patch for the movies directory getting movies

 -- Ben Dean-Kawamura <ben.dean.kawamura@gmail.com>  Thu, 19 Jul 2007 17:19:43 -0400

miro (0.9.8-1ubuntupcf) feisty; urgency=low

  * New Upstream version

 -- Ben Dean-Kawamura <ben.dean.kawamura@gmail.com>  Tue, 17 Jul 2007 15:48:07 -0400
miro (0.9.8rc2-1ubuntupcf) feisty; urgency=low

  * New Upstream version

 -- Ben Dean-Kawamura <ben.dean.kawamura@gmail.com>  Mon, 16 Jul 2007 16:25:51 -0400

miro (0.9.8rc1-1ubuntupcf) feisty; urgency=low

  * New Upstream version
  * Democracy Player is now Miro 

 -- elmargol <elmargol@googlemail.com>  Fri, 13 Jul 2007 15:02:49 +0200
democracyplayer (0.9.6-2ubuntupcf) unstable; urgency=low

  * Actual fix for the LD_LIBRARY_PATH problem.  This one uses the wrapper
    script from ubuntu universe.

 -- Ben Dean-Kawamura <ben.dean.kawamura@gmail.com>  Wed, 06 Jun 2007 11:19:20 -0400

democracyplayer (0.9.6-1ubuntupcf) unstable; urgency=low

  * New upstream release
  * Added imagemagick dependancy
  * Moved to python2.5
  * changed mozilla-dev dependancy to firefox-dev
  * removed mozilla-psm dependancy

 -- Ben Dean-Kawamura <ben.dean.kawamura@gmail.com>  Tue, 05 Jun 2007 11:49:38 -0400

democracyplayer (0.9.5.3-1ubuntupcf) unstable; urgency=low

  * New upstream release

 -- Ben Dean-Kawamura <ben.dean.kawamura@gmail.com>  Mon, 19 Mar 2007 16:43:12 -0400

democracyplayer (0.9.5.1-1ubuntupcf) unstable; urgency=low

  * New upstream release

 -- Ben Dean-Kawamura <ben.dean.kawamura@gmail.com>  Tue, 20 Feb 2007 15:49:04 -0500

democracyplayer (0.9.5-1ubuntupcf) unstable; urgency=low

  * New upstream release

 -- Ben Dean-Kawamura <ben.dean.kawamura@gmail.com>  Mon, 12 Feb 2007 12:53:31 -0500

democracyplayer (0.9.2.2-1ubuntupcf) unstable; urgency=low

  * New upstream release

 -- Ben Dean-Kawamura <ben.dean.kawamura@gmail.com>  Thu, 14 Dec 2006 16:02:53 -0500
democracyplayer (0.9.2.1-1ubuntupcf) unstable; urgency=low

  * New upstream release
  * Changed build dependancy from python to python2.4

 -- Ben Dean-Kawamura <ben.dean.kawamura@gmail.com>  Wed, 29 Nov 2006 12:09:52 -0500
democracyplayer (0.9.1-1ubuntupcf) unstable; urgency=low

  * Changed dependancies to work with Ubuntu Dapper Drake

 -- Ben Dean-Kawamura <ben.dean.kawamura@gmail.com>  Tue, 24 Oct 2006 14:42:26
 -0400

democracyplayer (0.9.1-1) unstable; urgency=low

  * New upstream release.
  * Updated debian/copyright to reflect recent upstream changes.

 -- Uwe Hermann <uwe@debian.org>  Thu, 19 Oct 2006 20:46:30 +0200

democracyplayer (0.9.0.2-1) unstable; urgency=low

  * New upstream release.

 -- Uwe Hermann <uwe@debian.org>  Fri, 22 Sep 2006 19:36:29 +0200

democracyplayer (0.9.0-1) unstable; urgency=low

  * New upstream release.
  * Added dependency on python2.4-dbus to prevent trouble when someone
    tries to start multiple instances of democracyplayer.
  * Changed python2.4-pyrex build-dependency to python-pyrex.

 -- Uwe Hermann <uwe@debian.org>  Mon, 11 Sep 2006 19:45:23 +0200

democracyplayer (0.8.5-3) unstable; urgency=low

  * Fix broken XML file (Closes: #383854, #383294).
  * Added missing build-dependency on python-support (>= 0.3).

 -- Uwe Hermann <uwe@debian.org>  Fri, 25 Aug 2006 05:53:34 +0200

democracyplayer (0.8.5-2) unstable; urgency=low

  * Switch to debhelper v5 (+ cdbs).
  * Python transition (Closes: #380769).
    + Changed lots of depends from python2.4-* to python-* (see #376979).
    + Versioned build-deps: cdbs (>= 0.4.43), debhelper (>= 5.0.37.2)
    + Use pysupport.
  * Add proper license to manpage (+ cosmetic fixes).

 -- Uwe Hermann <uwe@debian.org>  Wed,  2 Aug 2006 00:41:42 +0200

democracyplayer (0.8.5-1) unstable; urgency=low

  * New upstream release.
    + Fixes GTK+/mozembed breakage (Closes: #376979).
    + Move package to xulrunner: Replace mozilla-dev build dependency
      with xulrunner-dev, and replace mozilla-browser and mozilla-psm
      dependencies with xulrunner (Closes: #376360).
  * Suggest: ttf-bitstream-vera (for nicer looking fonts).
  * Do not install /usr/share/democracy/resources/testdata and
    /usr/share/democracy/resources/templates/unittest. They're not needed
    in the installed package, so we can save some space here.
  * Updated debian/copyright (cosmetic changes).

 -- Uwe Hermann <uwe@debian.org>  Fri, 21 Jul 2006 12:50:51 +0200

democracyplayer (0.8.4.1-1) unstable; urgency=low

  * New upstream release.
    + Remove patch which applies 'gzip -9' to the manpage, it's now
      included upstream.

 -- Uwe Hermann <uwe@debian.org>  Tue, 27 Jun 2006 11:50:10 +0200

democracyplayer (0.8.3+0.8.4rc0-1) unstable; urgency=low

  * Initial release (Closes: #338808, #365303).

 -- Uwe Hermann <uwe@debian.org>  Mon, 12 Jun 2006 17:53:30 +0200
<|MERGE_RESOLUTION|>--- conflicted
+++ resolved
@@ -1,5 +1,3 @@
-<<<<<<< HEAD
-=======
 miro (1.1.2-0pcf1) feisty; urgency=low
 
   * Fixed bug 9523 - added exception for distributing GPL code that links
@@ -8,7 +6,6 @@
 
  -- Will Guaraldi <will.guaraldi@pculture.org>  Thu, 07 Feb 2008 21:40:56 -0500
 
->>>>>>> 8c5e28f0
 miro (1.1.1-2) feisty; urgency=low
 
   * Bug fix for #9486.
